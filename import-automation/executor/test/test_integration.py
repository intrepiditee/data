import os
import unittest
import logging
from unittest import mock
import uuid
import filecmp

from app import main
from app import utils


class DashboardAPIMock(mock.MagicMock):
    pass
    # def __init__(self):
    #     self.attempts = {}
    #     self.runs = {}
    #     self.logs = {}
    #
    # def info(self, message, attempt_id=None, run_id=None, time_logged=None):
    #     return self._log(message, 'info', attempt_id, run_id, time_logged)
    #
    # def warning(self, message, attempt_id=None, run_id=None, time_logged=None):
    #     return self._log(message, 'warning', attempt_id, run_id, time_logged)
    #
    # def severe(self, message, attempt_id=None, run_id=None, time_logged=None):
    #     return self._log(message, 'critical', attempt_id, run_id, time_logged)
    #
    # def _log(self, message, level, attempt_id=None, run_id=None, time_logged=None):
    #     if not attempt_id and not run_id:
    #         raise ValueError('Neither attempt_id or run_id is specified')
    #     if not time_logged:
    #         time_logged = utils.utctime()
    #
    #     log = {
    #         'message': message,
    #         'level': level,
    #         'time_logged': time_logged
    #     }
    #     if attempt_id:
    #         log['attempt_id'] = attempt_id
    #         attempt = self.attempts[attempt_id]
    #         logs = attempt.setdefault('logs', [])
    #         logs.append(log)
    #     if run_id:
    #         log['run_id'] = run_id
    #         run = self.runs[run_id]
    #         logs = run.setdefault('logs', [])
    #         logs.append(log)
    #
    # def init_run(self, system_run):
    #     run_id = uuid.uuid4().hex
    #     system_run['run_id'] = run_id
    #     self.runs[run_id] = system_run
    #     return system_run
    #
    # def init_attempt(self, import_attempt):
    #     attempt_id = uuid.uuid4().hex
    #     import_attempt['attempt_id'] = attempt_id
    #     self.attempts[attempt_id] = import_attempt
    #     return import_attempt
    #
    # def update_attempt(self, import_attempt, attempt_id=None):
    #     if not attempt_id:
    #         attempt_id = import_attempt['attempt_id']
    #     attempt = self.attempts[attempt_id]
    #     for k, v in import_attempt.items():
    #         attempt[k] = v
    #     return attempt
    #
    # def update_run(self, system_run, run_id=None):
    #     if not run_id:
    #         run_id = system_run['run_id']
    #     run = self.runs[run_id]
    #     for k, v in system_run.items():
    #         run[k] = v
    #     return run


CWD = os.getcwd()


def _compare_lines(expected_path, path, num_lines):
    with open(expected_path) as expected, open(path) as file:
        for i in range(num_lines):
            line1 = expected.readline()
            line2 = file.readline()
            if line1 != line2:
                print('WANT:', line1)
                print('GOT:', line2)
                return False
    return True


class GCSBucketIOMock:
    def __init__(self, path_prefix='', bucket_name='', bucket=None, client=None):
        self.data = {}

    def upload_file(self, src, dest):
        self.data[dest] = src
        with open(src) as file:
            logging.warning(f'Generated {src}: {file.readline()}')
        assert _compare_lines(os.path.join(CWD, 'test', 'data', os.path.basename(src)), src, 50)

    def update_version(self, version):
        logging.warning(f'Version: {version}')
        assert version == '2020_07_15T12_07_17_365264_07_00'

class GCSBucketIOMock:
    def __init__(self, path_prefix='', bucket_name='', bucket=None, client=None):
        self.data = {}

    def upload_file(self, src, dest):
        self.data[dest] = src
        with open(src) as file:
            logging.warning(f'Generated {src}: {file.readline()}')

    def update_version(self, version):
      logging.warning(f'Version: {version}')


def get_github_auth_access_token_mock():
    return os.environ.get('GITHUB_ACCESS_TOKEN', '')


@mock.patch('app.service.gcs_io.GCSBucketIO',
            GCSBucketIOMock)
@mock.patch('app.utils.pttime', lambda: '2020-07-15T12:07:17.365264-07:00')
class IntegrationTest(unittest.TestCase):

    @classmethod
    def setUpClass(cls):
        os.environ['TMPDIR'] = os.getcwd()

    @classmethod
    def tearDownClass(cls):
        os.environ.pop('TMPDIR')

    def setUp(self):
        self.app = main.FLASK_APP.test_client()

<<<<<<< HEAD
    @mock.patch('app.configs.get_github_auth_access_token',
                get_github_auth_access_token_mock)
=======
    @mock.patch('app.configs.get_github_auth_access_token', get_github_auth_access_token_mock)
>>>>>>> 017a4099
    @mock.patch('app.service.dashboard_api.DashboardAPI', DashboardAPIMock)
    def test_commit(self):
        self.app.post('/', json={'COMMIT_SHA': '9804f2fd2c5422a9f6b896e9c6862db61f9a8a08'})

    def test_update(self):
        with mock.patch('app.configs.standalone', return_value=True):
            self.app.post('/update', json={'absolute_import_name': 'scripts/us_fed/treasury_constant_maturity_rates:all'})<|MERGE_RESOLUTION|>--- conflicted
+++ resolved
@@ -138,12 +138,8 @@
     def setUp(self):
         self.app = main.FLASK_APP.test_client()
 
-<<<<<<< HEAD
     @mock.patch('app.configs.get_github_auth_access_token',
                 get_github_auth_access_token_mock)
-=======
-    @mock.patch('app.configs.get_github_auth_access_token', get_github_auth_access_token_mock)
->>>>>>> 017a4099
     @mock.patch('app.service.dashboard_api.DashboardAPI', DashboardAPIMock)
     def test_commit(self):
         self.app.post('/', json={'COMMIT_SHA': '9804f2fd2c5422a9f6b896e9c6862db61f9a8a08'})
